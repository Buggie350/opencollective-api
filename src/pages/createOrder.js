import React from 'react';
import { addGetLoggedInUserFunction } from '../graphql/queries';
import { addCreateOrderMutation } from '../graphql/mutations';
import withData from '../lib/withData';
import withIntl from '../lib/withIntl';
import Header from '../components/Header';
import Body from '../components/Body';
import Footer from '../components/Footer';
import OrderForm from '../components/OrderForm';
import CollectiveCover from '../components/CollectiveCover';
import { defineMessages } from 'react-intl';
import { Router } from '../server/pages';
import { graphql } from 'react-apollo'
import gql from 'graphql-tag'
import Loading from '../components/Loading';
import NotFound from '../components/NotFoundPage';
import storage from '../lib/storage';
import { get, pick } from 'lodash';

class CreateOrderPage extends React.Component {

  static getInitialProps ({ query: { collectiveSlug, eventSlug, TierId, amount, quantity, totalAmount, interval, description, verb, redeem } }) {
    return { slug: eventSlug || collectiveSlug, TierId, quantity, totalAmount: totalAmount || amount * 100, interval, description, verb, redeem }
  }

  constructor(props) {
    super(props);
    this.createOrder = this.createOrder.bind(this);
    this.state = { result: {}, loading: false };
    const interval = (props.interval || "").toLowerCase().replace(/ly$/,'');
     this.order = {
      quantity: parseInt(props.quantity, 10) || 1,
      interval: (['month', 'year'].indexOf(interval) !== -1) ? interval : null,
      totalAmount: parseInt(props.totalAmount, 10) || null
    };

    switch(props.verb) {
      case 'pay':
        this.defaultType = 'PAYMENT';
        break;
      case 'donate':
        this.defaultType = 'DONATION';
        break;
      case 'contribute':
      default:
        this.defaultType = 'CONTRIBUTION';
        break;
    }

    this.messages = defineMessages({
      'ticket.title': { id: 'tier.order.ticket.title', defaultMessage: 'RSVP' },
      'tier.title': { id: 'tier.order.backer.title', defaultMessage: 'Become a {name}' },
      'donation.title': { id: 'tier.order.donation.title', defaultMessage: 'Contribute' },
      'membership.title': { id: 'tier.order.membership.title', defaultMessage: 'Become a member' },
      'service.title': { id: 'tier.order.service.title', defaultMessage: 'Order' },
      'product.title': { id: 'tier.order.product.title', defaultMessage: 'Order' },
      'contribution.title': { id: 'tier.name.contribution', defaultMessage: 'contribution' },
      'payment.title': { id: 'tier.name.payment', defaultMessage: 'payment' },
      'order.success': { id: 'tier.order.success', defaultMessage: 'order processed successfully' },
      'order.error': { id: 'tier.order.error', defaultMessage: '😱 Oh crap! An error occured. Try again, or shoot a quick email to support@opencollective.com and we\'ll figure things out.' },
      'tier.button.donation': { id: 'tier.button.donation', defaultMessage: 'donate' },
      'tier.description.donation': { id: 'tier.description.donation', defaultMessage: 'Thank you for your kind donation 🙏' }
    });
  }

  async componentDidMount() {
    const { getLoggedInUser, data } = this.props;
    const newState = {};
    const LoggedInUser = getLoggedInUser && await getLoggedInUser();
    if (!data.Tier && data.fetchData) {
      data.fetchData();
    }
    if (LoggedInUser) {
      newState.LoggedInUser = LoggedInUser;
    }
    this.referral = storage.get('referral');
    const matchingFund = storage.get('matchingFund');
    if (matchingFund) {
      newState.matchingFund = matchingFund;
    }
    this.setState(newState);
  }

  componentWillReceiveProps(newProps) {
    if (this.state.matchingFund) return;
    const matchingFund = get(newProps, 'data.Collective.settings.matchingFund');
    if (matchingFund) {
      this.setState({ matchingFund });
    }
  }

  async createOrder(order) {
    const { intl, data } = this.props;

    if (this.referral && this.referral > 0) {
      order.referral = { id: this.referral }
    }
    order.paymentMethod = pick(order.paymentMethod, ['uuid', 'service', 'type', 'token', 'customerId', 'data', 'name', 'currency', 'save']);
    if (this.state.LoggedInUser) {
      delete order.user;
    }
    try {
      this.setState({ loading: true});
      console.log(">>> createOrder", order);
      const res = await this.props.createOrder(order);
      const orderCreated = res.data.createOrder;
      this.setState({ loading: false, order, result: { success: intl.formatMessage(this.messages['order.success']) } });
      Router.pushRoute('collective', { 
        slug: orderCreated.fromCollective.slug,
        status: order.paymentMethod.type === 'bitcoin' ? 'orderProcessing' : 'orderCreated',
        CollectiveId: order.collective.id,
        TierId: order.tier && order.tier.id,
        type: data.Collective.type,
        totalAmount:order.totalAmount
      });
    } catch (e) {
      console.error(">>> createOrder error: ", e);
      this.setState({ loading: false, result: { error: `${intl.formatMessage(this.messages['order.error'])}: ${e}` } });
    }
  }

  render() {
    const { intl, data, interval, verb } = this.props;
    const { loading, LoggedInUser } = this.state;
    const description = decodeURIComponent(this.props.description || "");
    const collective = data.Collective;
    if (data.loading) return (<Loading />);
    if (!data.Collective) return (<NotFound />);

    const TierId = parseInt(this.props.TierId);
    let tier;
    if (TierId) {
      tier = collective.tiers.find(t => t.id === TierId);
    }
    
    tier = tier || {
      name: intl.formatMessage(this.messages[`${this.defaultType.toLowerCase()}.title`]),
      presets: !this.order.totalAmount && [1000, 5000, 10000], // we only offer to customize the contribution if it hasn't been specified in the URL
      type: this.defaultType,
      currency: collective.currency,
      interval: this.order.interval,
      button: intl.formatMessage(this.messages['tier.button.donation']),
      description: description || intl.formatMessage(this.messages['tier.description.donation'])
    };

    this.order.tier = tier;
    this.order.description = description;
    const href = (collective.type === 'EVENT') ? `/${collective.parentCollective.slug}/events/${collective.slug}` : `/${collective.slug}`;

    // Tier names are inconsistent - singular or plural
    // To avoid header like "Become a backers", this hack removes the last character if it's an 's'
    const headerName = tier.name.charAt(tier.name.length-1) === 's' ? tier.name.slice(0, -1) : tier.name;

    return (
      <div>
        <style jsx>{`
          .success {
            color: green;
          }
          .result {
            text-align: center;
          }
          .error {
            color: red;
          }
        `}</style>
        <Header
          title={collective.name}
          description={collective.description}
          twitterHandle={collective.twitterHandle}
          image={collective.image || collective.backgroundImage}
          className={loading && 'loading'}
          LoggedInUser={LoggedInUser}
          />

        <Body>

          <CollectiveCover
            collective={collective}
<<<<<<< HEAD
            href={`/${collective.slug}`}
            LoggedInUser={LoggedInUser}
=======
            href={href}
            title={intl.formatMessage(this.messages[`${tier.type.toLowerCase()}.title`], {name: tier.name.replace(/[s]$/,'')})}
            className="small"
>>>>>>> c1a61769
            />

          <div className="content">
            <OrderForm
              collective={collective}
              order={this.order}
              LoggedInUser={this.state.LoggedInUser}
              onSubmit={this.createOrder}
              redeemFlow={this.props.redeem}
              matchingFund={this.state.matchingFund}
              />
            <div className="result">
              <div className="success">{this.state.result.success}</div>
              <div className="error">{this.state.result.error}</div>
            </div>
          </div>
        </Body>
        <Footer />
      </div>
    );
  }

}

const addData = graphql(gql`
query Collective($slug: String!) {
  Collective(slug: $slug) {
    id
    slug
    name
    type
    description
    twitterHandle
    image
    host {
      id
      name
      slug
      image
    }
    parentCollective {
      id
      slug
      name
      image
      backgroundImage
    }
    backgroundImage
    settings
    currency
    tiers {
      id
      type
      name
      slug
      amount
      currency
      interval
      presets
    }
  }
}
`);

export default withData(withIntl(addGetLoggedInUserFunction(addData(addCreateOrderMutation(CreateOrderPage)))));<|MERGE_RESOLUTION|>--- conflicted
+++ resolved
@@ -177,14 +177,9 @@
 
           <CollectiveCover
             collective={collective}
-<<<<<<< HEAD
             href={`/${collective.slug}`}
             LoggedInUser={LoggedInUser}
-=======
-            href={href}
-            title={intl.formatMessage(this.messages[`${tier.type.toLowerCase()}.title`], {name: tier.name.replace(/[s]$/,'')})}
             className="small"
->>>>>>> c1a61769
             />
 
           <div className="content">
